{-
Copyright (C) 2008-2010 John MacFarlane <jgm@berkeley.edu>

This program is free software; you can redistribute it and/or modify
it under the terms of the GNU General Public License as published by
the Free Software Foundation; either version 2 of the License, or
(at your option) any later version.

This program is distributed in the hope that it will be useful,
but WITHOUT ANY WARRANTY; without even the implied warranty of
MERCHANTABILITY or FITNESS FOR A PARTICULAR PURPOSE.  See the
GNU General Public License for more details.

You should have received a copy of the GNU General Public License
along with this program; if not, write to the Free Software
Foundation, Inc., 59 Temple Place, Suite 330, Boston, MA  02111-1307  USA
-}

{- |
   Module      : Text.Pandoc.Writers.ODT
   Copyright   : Copyright (C) 2008-2010 John MacFarlane
   License     : GNU GPL, version 2 or above

   Maintainer  : John MacFarlane <jgm@berkeley.edu>
   Stability   : alpha
   Portability : portable

Conversion of 'Pandoc' documents to ODT.
-}
module Text.Pandoc.Writers.ODT ( writeODT ) where
import Data.IORef
import Data.List ( isPrefixOf )
import System.FilePath ( (</>), takeExtension )
import qualified Data.ByteString.Lazy as B
import Data.ByteString.Lazy.UTF8 ( fromString )
import Codec.Archive.Zip
import Data.Time.Clock.POSIX
import Paths_pandoc ( getDataFileName )
<<<<<<< HEAD
import Text.Pandoc.Options ( WriterOptions(..) )
=======
import Text.Pandoc.Shared hiding (Element)
>>>>>>> d2565657
import Text.Pandoc.ImageSize ( readImageSize, sizeInPoints )
import Text.Pandoc.MIME ( getMimeType )
import Text.Pandoc.Definition
import Text.Pandoc.Generic
import Text.Pandoc.Writers.OpenDocument ( writeOpenDocument )
import System.Directory
import Control.Monad (liftM)
import Network.URI ( unEscapeString )
import Text.Pandoc.XML
import Text.Pandoc.Pretty
import qualified Control.Exception as E

-- | Produce an ODT file from a Pandoc document.
writeODT :: WriterOptions  -- ^ Writer options
         -> Pandoc         -- ^ Document to convert
         -> IO B.ByteString
<<<<<<< HEAD
writeODT opts doc = do
=======
writeODT mbRefOdt opts doc@(Pandoc (Meta title _ _) _) = do
>>>>>>> d2565657
  let datadir = writerUserDataDir opts
  refArchive <- liftM toArchive $
       case writerReferenceODT opts of
             Just f -> B.readFile f
             Nothing -> do
               let defaultODT = getDataFileName "reference.odt" >>= B.readFile
               case datadir of
                     Nothing  -> defaultODT
                     Just d   -> do
                        exists <- doesFileExist (d </> "reference.odt")
                        if exists
                           then B.readFile (d </> "reference.odt")
                           else defaultODT
  -- handle pictures
  picEntriesRef <- newIORef ([] :: [Entry])
  let sourceDir = writerSourceDirectory opts
  doc' <- bottomUpM (transformPic sourceDir picEntriesRef) doc
  let newContents = writeOpenDocument opts{writerWrapText = False} doc'
  epochtime <- floor `fmap` getPOSIXTime
  let contentEntry = toEntry "content.xml" epochtime $ fromString newContents
  picEntries <- readIORef picEntriesRef
  let archive = foldr addEntryToArchive refArchive $ contentEntry : picEntries
  -- construct META-INF/manifest.xml based on archive
  let toFileEntry fp = case getMimeType fp of
                        Nothing  -> empty
                        Just m   -> selfClosingTag "manifest:file-entry"
                                     [("manifest:media-type", m)
                                     ,("manifest:full-path", fp)
                                     ]
  let files = [ ent | ent <- filesInArchive archive, not ("META-INF" `isPrefixOf` ent) ]
  let manifestEntry = toEntry "META-INF/manifest.xml" epochtime
        $ fromString $ show
        $ text "<?xml version=\"1.0\" encoding=\"utf-8\"?>"
        $$
         ( inTags True "manifest:manifest"
            [("xmlns:manifest","urn:oasis:names:tc:opendocument:xmlns:manifest:1.0")]
            $ ( selfClosingTag "manifest:file-entry"
                 [("manifest:media-type","application/vnd.oasis.opendocument.text")
                 ,("manifest:version","1.2")
                 ,("manifest:full-path","/")]
                $$ vcat ( map toFileEntry $ files )
              )
         )
  let archive' = addEntryToArchive manifestEntry archive
  let metaEntry = toEntry "meta.xml" epochtime
       $ fromString $ show
       $ text "<?xml version=\"1.0\" encoding=\"utf-8\"?>"
       $$
        ( inTags True "office:document-meta"
           [("xmlns:office","urn:oasis:names:tc:opendocument:xmlns:office:1.0")
           ,("xmlns:xlink","http://www.w3.org/1999/xlink")
           ,("xmlns:dc","http://purl.org/dc/elements/1.1/")
           ,("xmlns:meta","urn:oasis:names:tc:opendocument:xmlns:meta:1.0")
           ,("xmlns:ooo","http://openoffice.org/2004/office")
           ,("xmlns:grddl","http://www.w3.org/2003/g/data-view#")
           ,("office:version","1.2")]
           $ ( inTagsSimple "office:meta"
                $ ( inTagsSimple "dc:title" (text $ escapeStringForXML (stringify title))
                  )
             )
        )
  let archive'' = addEntryToArchive metaEntry archive'
  return $ fromArchive archive''

transformPic :: FilePath -> IORef [Entry] -> Inline -> IO Inline
transformPic sourceDir entriesRef (Image lab (src,tit)) = do
  let src' = unEscapeString src
  mbSize <- readImageSize src'
  let tit' = case mbSize of
                  Just s   -> let (w,h) = sizeInPoints s
                              in  show w ++ "x" ++ show h
                  Nothing  -> tit
  entries <- readIORef entriesRef
  let newsrc = "Pictures/" ++ show (length entries) ++ takeExtension src'
  E.catch (readEntry [] (sourceDir </> src') >>= \entry ->
            modifyIORef entriesRef (entry{ eRelativePath = newsrc } :) >>
            return (Image lab (newsrc, tit')))
          (\e -> let _ = (e :: E.SomeException) in return (Emph lab))
transformPic _ _ x = return x
<|MERGE_RESOLUTION|>--- conflicted
+++ resolved
@@ -36,11 +36,8 @@
 import Codec.Archive.Zip
 import Data.Time.Clock.POSIX
 import Paths_pandoc ( getDataFileName )
-<<<<<<< HEAD
 import Text.Pandoc.Options ( WriterOptions(..) )
-=======
-import Text.Pandoc.Shared hiding (Element)
->>>>>>> d2565657
+import Text.Pandoc.Shared ( stringify )
 import Text.Pandoc.ImageSize ( readImageSize, sizeInPoints )
 import Text.Pandoc.MIME ( getMimeType )
 import Text.Pandoc.Definition
@@ -57,11 +54,7 @@
 writeODT :: WriterOptions  -- ^ Writer options
          -> Pandoc         -- ^ Document to convert
          -> IO B.ByteString
-<<<<<<< HEAD
-writeODT opts doc = do
-=======
-writeODT mbRefOdt opts doc@(Pandoc (Meta title _ _) _) = do
->>>>>>> d2565657
+writeODT opts doc@(Pandoc (Meta title _ _) _) = do
   let datadir = writerUserDataDir opts
   refArchive <- liftM toArchive $
        case writerReferenceODT opts of
